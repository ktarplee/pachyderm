--- conflicted
+++ resolved
@@ -108,14 +108,10 @@
 	stm STM
 }
 
-<<<<<<< HEAD
-func (c *readWriteCollection) Get(key string, val proto.Unmarshaler) error {
+func (c *readWriteCollection) Get(key string, val proto.Message) error {
 	if err := watch.CheckType(c.template, val); err != nil {
 		return err
 	}
-=======
-func (c *readWriteCollection) Get(key string, val proto.Message) error {
->>>>>>> b31dab5c
 	valStr, err := c.stm.Get(c.Path(key))
 	if err != nil {
 		return err
@@ -383,14 +379,10 @@
 	ctx context.Context
 }
 
-<<<<<<< HEAD
-func (c *readonlyCollection) Get(key string, val proto.Unmarshaler) error {
+func (c *readonlyCollection) Get(key string, val proto.Message) error {
 	if err := watch.CheckType(c.template, val); err != nil {
 		return err
 	}
-=======
-func (c *readonlyCollection) Get(key string, val proto.Message) error {
->>>>>>> b31dab5c
 	resp, err := c.etcdClient.Get(c.ctx, c.Path(key))
 	if err != nil {
 		return err
@@ -411,14 +403,10 @@
 	col   *readonlyCollection
 }
 
-<<<<<<< HEAD
-func (i *indirectIterator) Next(key *string, val proto.Unmarshaler) (ok bool, retErr error) {
+func (i *indirectIterator) Next(key *string, val proto.Message) (ok bool, retErr error) {
 	if err := watch.CheckType(i.col.template, val); err != nil {
 		return false, err
 	}
-=======
-func (i *indirectIterator) Next(key *string, val proto.Message) (ok bool, retErr error) {
->>>>>>> b31dab5c
 	for {
 		if i.index < len(i.resp.Kvs) {
 			kv := i.resp.Kvs[i.index]
@@ -454,16 +442,11 @@
 	}, nil
 }
 
-<<<<<<< HEAD
-func (c *readonlyCollection) GetBlock(key string, val proto.Unmarshaler) error {
+func (c *readonlyCollection) GetBlock(key string, val proto.Message) error {
 	if err := watch.CheckType(c.template, val); err != nil {
 		return err
 	}
 	watcher, err := watch.NewWatcher(c.ctx, c.etcdClient, c.prefix, c.Path(key), c.template)
-=======
-func (c *readonlyCollection) GetBlock(key string, val proto.Message) error {
-	watcher, err := watch.NewWatcher(c.ctx, c.etcdClient, c.Path(key))
->>>>>>> b31dab5c
 	if err != nil {
 		return err
 	}
@@ -540,14 +523,10 @@
 	return resp.Count, err
 }
 
-<<<<<<< HEAD
-func (i *iterator) Next(key *string, val proto.Unmarshaler) (ok bool, retErr error) {
+func (i *iterator) Next(key *string, val proto.Message) (ok bool, retErr error) {
 	if err := watch.CheckType(i.col.template, val); err != nil {
 		return false, err
 	}
-=======
-func (i *iterator) Next(key *string, val proto.Message) (ok bool, retErr error) {
->>>>>>> b31dab5c
 	if i.index < len(i.resp.Kvs) {
 		kv := i.resp.Kvs[i.index]
 		i.index++
