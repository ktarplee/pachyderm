--- conflicted
+++ resolved
@@ -547,13 +547,8 @@
 			}
 			pathtype = n.nodetype()
 		} else if pathtype != n.nodetype() {
-<<<<<<< HEAD
 			return sizeDelta, errorf(PathConflict, "could not merge path \"%s\" "+
 				"which is a file in some hashtrees and a directory in others", path)
-=======
-			return errorf(PathConflict, "could not merge path \"%s\" which is "+
-				"not consistently a file/directory in the hashtrees being merged", path)
->>>>>>> 018a2350
 		}
 		switch n.nodetype() {
 		case directory:
