package server

import (
	"github.com/pachyderm/pachyderm/src/client"
	"github.com/pachyderm/pachyderm/src/client/pfs"
	"github.com/pachyderm/pachyderm/src/client/pps"

	"golang.org/x/net/context"
)

type branchSet struct {
	Branches []*pfs.Branch
	Err      error
}

type branchSetFactory interface {
	Chan() chan *branchSet
	Close()
}

type branchSetFactoryImpl struct {
	ch     chan *branchSet
	cancel context.CancelFunc
}

func (f *branchSetFactoryImpl) Close() {
	f.cancel()
}

func (f *branchSetFactoryImpl) Chan() chan *branchSet {
	return f.ch
}

func newBranchSetFactory(_ctx context.Context, pfsClient pfs.APIClient, input *pps.Input) (branchSetFactory, error) {
	ctx, cancel := context.WithCancel(_ctx)

	uniqueBranches := make(map[string]map[string]*pfs.Commit)
	visit(input, func(input *pps.Input) {
		if input.Atom != nil {
			if uniqueBranches[input.Atom.Repo] == nil {
				uniqueBranches[input.Atom.Repo] = make(map[string]*pfs.Commit)
			}
<<<<<<< HEAD
			uniqueBranches[input.Atom.Repo][input.Atom.Commit] =
				client.NewCommit(input.Atom.Commit, input.Atom.FromCommit)
=======
			if input.Atom.FromCommitID != "" {
				uniqueBranches[input.Atom.Commit.Repo.Name][input.Atom.Commit.ID] =
					client.NewCommit(input.Atom.Commit.Repo.Name, input.Atom.FromCommitID)
			} else {
				uniqueBranches[input.Atom.Commit.Repo.Name][input.Atom.Commit.ID] = nil
			}
>>>>>>> e5310e98
		}
	})

	var numBranches int
	branchCh := make(chan *pfs.Branch)
	errCh := make(chan error)
	for repoName, branches := range uniqueBranches {
		for branchName, fromCommit := range branches {
			numBranches++
			stream, err := pfsClient.SubscribeCommit(ctx, &pfs.SubscribeCommitRequest{
				Repo:   &pfs.Repo{repoName},
				Branch: branchName,
				From:   fromCommit,
			})
			if err != nil {
				return nil, err
			}
			go func(branchName string) {
				for {
					commitInfo, err := stream.Recv()
					if err != nil {
						select {
						case <-ctx.Done():
						case errCh <- err:
						}
						return
					}
					select {
					case <-ctx.Done():
						return
					case branchCh <- &pfs.Branch{
						Name: branchName,
						Head: commitInfo.Commit,
					}:
					}
				}
			}(branchName)
		}
	}

	ch := make(chan *branchSet)
	go func() {
		var currentBranchSet []*pfs.Branch
		for {
			var newBranch *pfs.Branch
			select {
			case <-ctx.Done():
				return
			case newBranch = <-branchCh:
			case err := <-errCh:
				select {
				case <-ctx.Done():
					return
				case ch <- &branchSet{
					Err: err,
				}:
				}
			}

			var found bool
			for i, branch := range currentBranchSet {
				if branch.Head.Repo.Name == newBranch.Head.Repo.Name && branch.Name == newBranch.Name {
					currentBranchSet[i] = newBranch
					found = true
				}
			}
			if !found {
				currentBranchSet = append(currentBranchSet, newBranch)
			}
			if len(currentBranchSet) == numBranches {
				newBranchSet := make([]*pfs.Branch, numBranches)
				copy(newBranchSet, currentBranchSet)
				select {
				case <-ctx.Done():
					return
				case ch <- &branchSet{
					Branches: newBranchSet,
				}:
				}
			}
		}
		panic("unreachable")
	}()

	f := &branchSetFactoryImpl{
		cancel: cancel,
		ch:     ch,
	}

	return f, nil
}<|MERGE_RESOLUTION|>--- conflicted
+++ resolved
@@ -40,17 +40,12 @@
 			if uniqueBranches[input.Atom.Repo] == nil {
 				uniqueBranches[input.Atom.Repo] = make(map[string]*pfs.Commit)
 			}
-<<<<<<< HEAD
-			uniqueBranches[input.Atom.Repo][input.Atom.Commit] =
-				client.NewCommit(input.Atom.Commit, input.Atom.FromCommit)
-=======
-			if input.Atom.FromCommitID != "" {
-				uniqueBranches[input.Atom.Commit.Repo.Name][input.Atom.Commit.ID] =
-					client.NewCommit(input.Atom.Commit.Repo.Name, input.Atom.FromCommitID)
+			if input.Atom.FromCommit != "" {
+				uniqueBranches[input.Atom.Repo][input.Atom.Commit] =
+					client.NewCommit(input.Atom.Repo, input.Atom.FromCommit)
 			} else {
-				uniqueBranches[input.Atom.Commit.Repo.Name][input.Atom.Commit.ID] = nil
+				uniqueBranches[input.Atom.Repo][input.Atom.Commit] = nil
 			}
->>>>>>> e5310e98
 		}
 	})
 
